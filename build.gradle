--- conflicted
+++ resolved
@@ -6,20 +6,12 @@
   }
 
   dependencies {
-<<<<<<< HEAD
     classpath "org.elasticsearch.gradle:build-tools:7.0.0"
-=======
-    classpath "org.elasticsearch.gradle:build-tools:6.7.1"
->>>>>>> bde039c0
   }
 }
 
 group = 'com.o19s'
-<<<<<<< HEAD
-version = '1.1.0-es7.0.0'
-=======
-version = '1.1.1-es6.7.1'
->>>>>>> bde039c0
+version = '1.1.1-es7.0.0'
 
 apply plugin: 'java'
 apply plugin: 'idea'
@@ -54,26 +46,16 @@
 }
 
 dependencies {
-<<<<<<< HEAD
   compile "org.apache.lucene:lucene-expressions:8.0.0"
-=======
-  compile "org.apache.lucene:lucene-expressions:7.7.0"
->>>>>>> bde039c0
   compile 'org.antlr:antlr4-runtime:4.5.1-1'
   compile 'org.ow2.asm:asm:5.0.4'
   compile 'org.ow2.asm:asm-commons:5.0.4'
   compile 'org.ow2.asm:asm-tree:5.0.4'
-<<<<<<< HEAD
   compile 'org.elasticsearch:elasticsearch:7.0.0'
   compile 'com.o19s:RankyMcRankFace:0.1.1'
   compile "com.github.spullara.mustache.java:compiler:0.9.3"
   testCompile 'org.elasticsearch.test:framework:7.0.0'
-=======
-  compile 'org.elasticsearch:elasticsearch:6.7.1'
-  compile 'com.o19s:RankyMcRankFace:0.1.1'
-  compile "com.github.spullara.mustache.java:compiler:0.9.3"
-  testCompile 'org.elasticsearch.test:framework:6.7.1'
->>>>>>> bde039c0
+
 }
 
 dependencyLicenses {
