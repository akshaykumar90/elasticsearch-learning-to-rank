--- conflicted
+++ resolved
@@ -31,18 +31,12 @@
     import configparser
     from sys import argv
     from elasticsearch import Elasticsearch
-<<<<<<< HEAD
-    esUrl="http://localhost:9200"
-    es = Elasticsearch(timeout=1000)
-=======
 
     config = configparser.ConfigParser()
     config.read('settings.cfg')
     esUrl=config['DEFAULT']['ESHost']
 
     es = Elasticsearch(esUrl, timeout=1000)
-    search = featureQueries(argv[1])
->>>>>>> bd439a69
     model = "test_6"
     if len(argv) > 2:
         model = argv[2]
