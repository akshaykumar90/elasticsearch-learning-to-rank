--- conflicted
+++ resolved
@@ -167,14 +167,11 @@
     }
 
     @Override
-<<<<<<< HEAD
-=======
     protected boolean isCacheable(LtrQueryBuilder queryBuilder) {
         return false;
     }
 
     @Override
->>>>>>> bde039c0
     protected LtrQueryBuilder doCreateTestQueryBuilder() {
         LtrQueryBuilder builder = new LtrQueryBuilder();
         builder.features(Arrays.asList(
